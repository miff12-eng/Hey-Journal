workflows:
ios-capacitor:
  name: iOS Capacitor Build
<<<<<<< HEAD
  instance_type: mac_mini_m2
=======
>>>>>>> b8bf0c16
  environment:
    node: latest
    xcode: latest
    cocoapods: default
  scripts:
    - name: Install Node.js dependencies
<<<<<<< HEAD
      script: npm ci
=======
      script: npm install
>>>>>>> b8bf0c16
    - name: Build web app
      script: npm run build
    - name: Sync with Capacitor
      script: npx cap sync ios
    - name: Install CocoaPods
      script: |
        cd ios/App
<<<<<<< HEAD
        pod install --repo-update
  artifacts:
    - build/ios/ipa/*.ipa
  publishing:
    app_store_connect:
      api_key: $APP_STORE_CONNECT_PRIVATE_KEY
      key_id: $APP_STORE_CONNECT_KEY_ID
      issuer_id: $APP_STORE_CONNECT_ISSUER_ID
      submit_to_testflight: true
=======
        pod install
  artifacts:
    - ios/App/build/ios/ipa/*.ipa
  publishing:
    app_store_connect:
      api_key: $APP_STORE_CONNECT_KEY
      key_id: $APP_STORE_CONNECT_KEY_ID
      issuer_id: $APP_STORE_CONNECT_ISSUER_ID
>>>>>>> b8bf0c16
<|MERGE_RESOLUTION|>--- conflicted
+++ resolved
@@ -1,21 +1,13 @@
 workflows:
 ios-capacitor:
   name: iOS Capacitor Build
-<<<<<<< HEAD
-  instance_type: mac_mini_m2
-=======
->>>>>>> b8bf0c16
   environment:
     node: latest
     xcode: latest
     cocoapods: default
   scripts:
     - name: Install Node.js dependencies
-<<<<<<< HEAD
-      script: npm ci
-=======
       script: npm install
->>>>>>> b8bf0c16
     - name: Build web app
       script: npm run build
     - name: Sync with Capacitor
@@ -23,17 +15,6 @@
     - name: Install CocoaPods
       script: |
         cd ios/App
-<<<<<<< HEAD
-        pod install --repo-update
-  artifacts:
-    - build/ios/ipa/*.ipa
-  publishing:
-    app_store_connect:
-      api_key: $APP_STORE_CONNECT_PRIVATE_KEY
-      key_id: $APP_STORE_CONNECT_KEY_ID
-      issuer_id: $APP_STORE_CONNECT_ISSUER_ID
-      submit_to_testflight: true
-=======
         pod install
   artifacts:
     - ios/App/build/ios/ipa/*.ipa
@@ -41,5 +22,4 @@
     app_store_connect:
       api_key: $APP_STORE_CONNECT_KEY
       key_id: $APP_STORE_CONNECT_KEY_ID
-      issuer_id: $APP_STORE_CONNECT_ISSUER_ID
->>>>>>> b8bf0c16
+      issuer_id: $APP_STORE_CONNECT_ISSUER_ID