workflows:
<<<<<<< HEAD
ios-capacitor:
  name: iOS Capacitor Build
  environment:
    node: latest
    xcode: latest
    cocoapods: default
    groups:
      - AppStoreConnect
  scripts:
    - name: Install Node.js dependencies
      script: npm install
    - name: Build web app
      script: npm run build
    - name: Sync with Capacitor
      script: npx cap sync ios
    - name: Install CocoaPods
      script: |
        cd ios/App
        pod install
    - name: Build iOS app
      script: |
        cd ios/App
        xcodebuild -workspace App.xcworkspace \
                   -scheme App \
                   -configuration Release \
                   -sdk iphoneos \
                   -archivePath $CM_BUILD_DIR/App.xcarchive archive
        xcodebuild -exportArchive \
                   -archivePath $CM_BUILD_DIR/App.xcarchive \
                   -exportOptionsPlist ExportOptions.plist \
                   -exportPath $CM_BUILD_DIR
  artifacts:
    - $CM_BUILD_DIR/*.ipa
  publishing:
    app_store_connect:
      api_key: $APP_STORE_CONNECT_KEY
      key_id: $APP_STORE_CONNECT_KEY_ID
      issuer_id: $APP_STORE_CONNECT_ISSUER_ID
=======
  ios-capacitor:
    name: iOS Capacitor Build
    environment:
      node: latest
      xcode: latest
      cocoapods: default
      groups:
        - AppStoreConnect
    scripts:
      - name: Install Node.js dependencies
        script: npm install
      - name: Build web app
        script: npm run build
      - name: Sync with Capacitor
        script: npx cap sync ios
      - name: Install CocoaPods
        script: |
          cd ios/App
          pod install
      - name: Build iOS app
        script: |
          cd ios/App
          xcodebuild -workspace App.xcworkspace \
                     -scheme App \
                     -configuration Release \
                     -sdk iphoneos \
                     -archivePath $CM_BUILD_DIR/App.xcarchive archive
          xcodebuild -exportArchive \
                     -archivePath $CM_BUILD_DIR/App.xcarchive \
                     -exportOptionsPlist ExportOptions.plist \
                     -exportPath $CM_BUILD_DIR
    artifacts:
      - $CM_BUILD_DIR/*.ipa
    publishing:
      app_store_connect:
        api_key: $APP_STORE_CONNECT_KEY
        key_id: $APP_STORE_CONNECT_KEY_ID
        issuer_id: $APP_STORE_CONNECT_ISSUER_ID
>>>>>>> 8741b2d9
<|MERGE_RESOLUTION|>--- conflicted
+++ resolved
@@ -1,5 +1,4 @@
 workflows:
-<<<<<<< HEAD
 ios-capacitor:
   name: iOS Capacitor Build
   environment:
@@ -37,44 +36,4 @@
     app_store_connect:
       api_key: $APP_STORE_CONNECT_KEY
       key_id: $APP_STORE_CONNECT_KEY_ID
-      issuer_id: $APP_STORE_CONNECT_ISSUER_ID
-=======
-  ios-capacitor:
-    name: iOS Capacitor Build
-    environment:
-      node: latest
-      xcode: latest
-      cocoapods: default
-      groups:
-        - AppStoreConnect
-    scripts:
-      - name: Install Node.js dependencies
-        script: npm install
-      - name: Build web app
-        script: npm run build
-      - name: Sync with Capacitor
-        script: npx cap sync ios
-      - name: Install CocoaPods
-        script: |
-          cd ios/App
-          pod install
-      - name: Build iOS app
-        script: |
-          cd ios/App
-          xcodebuild -workspace App.xcworkspace \
-                     -scheme App \
-                     -configuration Release \
-                     -sdk iphoneos \
-                     -archivePath $CM_BUILD_DIR/App.xcarchive archive
-          xcodebuild -exportArchive \
-                     -archivePath $CM_BUILD_DIR/App.xcarchive \
-                     -exportOptionsPlist ExportOptions.plist \
-                     -exportPath $CM_BUILD_DIR
-    artifacts:
-      - $CM_BUILD_DIR/*.ipa
-    publishing:
-      app_store_connect:
-        api_key: $APP_STORE_CONNECT_KEY
-        key_id: $APP_STORE_CONNECT_KEY_ID
-        issuer_id: $APP_STORE_CONNECT_ISSUER_ID
->>>>>>> 8741b2d9
+      issuer_id: $APP_STORE_CONNECT_ISSUER_ID