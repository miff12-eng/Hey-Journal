workflows:
ios-capacitor:
  name: iOS Capacitor Build
  environment:
    node: latest
    xcode: latest
    cocoapods: default
<<<<<<< HEAD
=======
    groups:
      - AppStoreConnect
>>>>>>> 5b1210e8
  scripts:
    - name: Install Node.js dependencies
      script: npm install
    - name: Build web app
      script: npm run build
    - name: Sync with Capacitor
      script: npx cap sync ios
    - name: Install CocoaPods
      script: |
        cd ios/App
        pod install
<<<<<<< HEAD
  artifacts:
    - ios/App/build/ios/ipa/*.ipa
=======
    - name: Build iOS app
      script: |
        cd ios/App
        xcodebuild -workspace App.xcworkspace \
                   -scheme App \
                   -configuration Release \
                   -sdk iphoneos \
                   -archivePath $CM_BUILD_DIR/App.xcarchive archive
        xcodebuild -exportArchive \
                   -archivePath $CM_BUILD_DIR/App.xcarchive \
                   -exportOptionsPlist ExportOptions.plist \
                   -exportPath $CM_BUILD_DIR
  artifacts:
    - $CM_BUILD_DIR/*.ipa
>>>>>>> 5b1210e8
  publishing:
    app_store_connect:
      api_key: $APP_STORE_CONNECT_KEY
      key_id: $APP_STORE_CONNECT_KEY_ID
      issuer_id: $APP_STORE_CONNECT_ISSUER_ID<|MERGE_RESOLUTION|>--- conflicted
+++ resolved
@@ -5,11 +5,8 @@
     node: latest
     xcode: latest
     cocoapods: default
-<<<<<<< HEAD
-=======
     groups:
       - AppStoreConnect
->>>>>>> 5b1210e8
   scripts:
     - name: Install Node.js dependencies
       script: npm install
@@ -21,10 +18,6 @@
       script: |
         cd ios/App
         pod install
-<<<<<<< HEAD
-  artifacts:
-    - ios/App/build/ios/ipa/*.ipa
-=======
     - name: Build iOS app
       script: |
         cd ios/App
@@ -39,7 +32,6 @@
                    -exportPath $CM_BUILD_DIR
   artifacts:
     - $CM_BUILD_DIR/*.ipa
->>>>>>> 5b1210e8
   publishing:
     app_store_connect:
       api_key: $APP_STORE_CONNECT_KEY
